# Defualt configuration file for quantem
# TODO: control for threads, torch

# The device can be either 'cpu', "gpu", or "cuda:<x>". "gpu" defaults to "cuda:0"
device: cpu
<<<<<<< HEAD
# The float precision to use. Options are 'float32' or 'float64'
# ?? will this control both real and complex?
precision: float32
# global verbosity, ?? unecessary
=======
dtype_real: float32
dtype_complex: complex64
# global verbosity, not currently used
>>>>>>> 192de6d7
verbose: 1
cupy:
  # The size of the fft cache in MB used by cupy
  # https://docs.cupy.dev/en/stable/user_guide/fft.html#fft-plan-cache
  fft-cache-size: 0 MB
mkl:
  # The number of threads to use for mkl
  threads: 2
warnings: ### not sure how handling warnings yet
<<<<<<< HEAD
  # Show a warning when the grid is overspecified
=======
>>>>>>> 192de6d7
  suppress-all-: false
viz:
  # default interpolation method to use for showing images
  # "nearest" is the default of imshow, "none" is no interpolation and the default of matshow
  interpolation: "nearest"
  # The default units to use in real space
  real_space_units: "A"
  # The default units to use in reciprocal space
<<<<<<< HEAD
  reciprocal_space_units: "Angstrom"
  # The default colormap to use for plotting
  cmap: "viridis"
  # The default colormap to use for plotting the phase
  phase_cmap: "hsluv"

  default_colors: ""
=======
  reciprocal_space_units: "A^-1"
  # The default colormap to use for showing images
  cmap: "gray"
  # The default colormap to use for showing the phase
  phase_cmap: "magma"
  # plotting default colors: 
  colors: 
    # categorical color lists for plotting
    # https://coolors.co/3a7d44-e83f85-775aeb-ed8607-74d4b5-808080-c51d20-7c6a0a-00b4d8-774936
    # can set global colors with: 
    # from cycler import cycler
    # plt.rcParams['axes.prop_cycle'] = cycler(color=config.get("viz.colors.set"))
    set: [
      "#3A7D44", # green
      "#E83F85", # pink
      "#775AEB", # purple
      "#ED8607", # orange
      "#74D4B5", # turquoise
      "#808080", # gray
      "#C51D20", # red
      "#7C6A0A", # olive 
      "#00B4D8", # cyan
      "#774936", # brown
      ]
    # paired 
    paired: [
      "#3A7D44", "#A2C899",  # Forest Green + Soft Green
      "#E83F85", "#FFA5C5",  # Pink-Red + Pastel Pink
      "#775AEB", "#C2B4F4",  # Deep Purple + Lavender
      "#ED8607", "#F9C689",  # Bold Orange + Peach
      "#74D4B5", "#C2F0DE",  # Mint Teal + Pale Teal
      "#808080", "#C0C0C0",  # Medium Gray + Light Gray
      "#C51D20", "#F28E8E",  # Brick Red + Salmon
      "#7C6A0A", "#C5B86A",  # Olive + Mustard
      "#00B4D8", "#80D9EB",  # Cyan + Light Cyan
      "#774936", "#B38B7D",  # Dark Brown + Tan
      ]
>>>>>>> 192de6d7
<|MERGE_RESOLUTION|>--- conflicted
+++ resolved
@@ -3,16 +3,16 @@
 
 # The device can be either 'cpu', "gpu", or "cuda:<x>". "gpu" defaults to "cuda:0"
 device: cpu
-<<<<<<< HEAD
+
 # The float precision to use. Options are 'float32' or 'float64'
 # ?? will this control both real and complex?
 precision: float32
 # global verbosity, ?? unecessary
-=======
+
 dtype_real: float32
 dtype_complex: complex64
 # global verbosity, not currently used
->>>>>>> 192de6d7
+
 verbose: 1
 cupy:
   # The size of the fft cache in MB used by cupy
@@ -22,10 +22,10 @@
   # The number of threads to use for mkl
   threads: 2
 warnings: ### not sure how handling warnings yet
-<<<<<<< HEAD
+
   # Show a warning when the grid is overspecified
-=======
->>>>>>> 192de6d7
+
+
   suppress-all-: false
 viz:
   # default interpolation method to use for showing images
@@ -34,7 +34,7 @@
   # The default units to use in real space
   real_space_units: "A"
   # The default units to use in reciprocal space
-<<<<<<< HEAD
+
   reciprocal_space_units: "Angstrom"
   # The default colormap to use for plotting
   cmap: "viridis"
@@ -42,7 +42,7 @@
   phase_cmap: "hsluv"
 
   default_colors: ""
-=======
+
   reciprocal_space_units: "A^-1"
   # The default colormap to use for showing images
   cmap: "gray"
@@ -80,4 +80,3 @@
       "#00B4D8", "#80D9EB",  # Cyan + Light Cyan
       "#774936", "#B38B7D",  # Dark Brown + Tan
       ]
->>>>>>> 192de6d7
