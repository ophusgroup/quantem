--- conflicted
+++ resolved
@@ -4,11 +4,7 @@
 from numpy.typing import DTypeLike, NDArray
 
 from quantem.core.io.serialize import AutoSerialize
-<<<<<<< HEAD
-from quantem.core.utils.utils import get_array_module
-=======
 from quantem.core.utils.utils import get_array_module, to_numpy
->>>>>>> fb1934f2
 from quantem.core.utils.validators import (
     ensure_valid_array,
     validate_ndinfo,
@@ -450,40 +446,4 @@
         else:
             self.array = np.sum(
                 self.array[tuple(slices)].reshape(reshape_dims), axis=tuple(reduce_axes)
-<<<<<<< HEAD
             )
-=======
-            )
-
-    def show(
-        self,
-        scalebar: ScalebarConfig | bool = True,
-        title: str | None = None,
-        **kwargs,
-    ):
-        """
-        Displays Dataset as a 2D image
-
-        Parameters
-        ----------
-        scalebar: ScalebarConfig or bool
-            If True, displays scalebar
-        title: str
-            Title of Dataset
-        kwargs: dict
-            Keyword arguments for show_2d
-        """
-        if self.ndim != 2:
-            raise NotImplementedError()  # base class only provides 2D. subclasses can override.
-
-        if scalebar is True:
-            scalebar = ScalebarConfig(
-                sampling=self.sampling[-1],
-                units=self.units[-1],
-            )
-
-        if title is None:
-            title = self.name
-
-        return show_2d(to_numpy(self.array), scalebar=scalebar, title=title, **kwargs)
->>>>>>> fb1934f2
