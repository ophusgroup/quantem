--- conflicted
+++ resolved
@@ -64,13 +64,7 @@
     assert loaded_skip_cd._private == "secret"
 
     # ——— (c) skip "_private" only ———
-<<<<<<< HEAD
-    tgt3 = tmp_path / (
-        "dummy_skip_priv.zip" if store == "zip" else "dummy_skip_priv_dir"
-    )
-=======
     tgt3 = tmp_path / ("dummy_skip_priv.zip" if store == "zip" else "dummy_skip_priv_dir")
->>>>>>> 192de6d7
     d.save(str(tgt3), mode="w", store=store, skip=["_private"])
     loaded_skip_priv = load(str(tgt3))
 
